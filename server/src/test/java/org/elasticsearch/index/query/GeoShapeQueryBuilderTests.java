--- conflicted
+++ resolved
@@ -198,11 +198,7 @@
 
     // see #3878
     public void testThatXContentSerializationInsideOfArrayWorks() throws Exception {
-<<<<<<< HEAD
-        EnvelopeBuilder envelopeBuilder = new EnvelopeBuilder(new Coordinate(0, 0), new Coordinate(10, 10), true);
-=======
-        EnvelopeBuilder envelopeBuilder = new EnvelopeBuilder(new Coordinate(0, 10), new Coordinate(10, 0));
->>>>>>> ae7d10bb
+        EnvelopeBuilder envelopeBuilder = new EnvelopeBuilder(new Coordinate(0, 10), new Coordinate(10, 0), true);
         GeoShapeQueryBuilder geoQuery = QueryBuilders.geoShapeQuery("searchGeometry", envelopeBuilder);
         JsonXContent.contentBuilder().startArray().value(geoQuery).endArray();
     }
