/*
 * Licensed to Elasticsearch under one or more contributor
 * license agreements. See the NOTICE file distributed with
 * this work for additional information regarding copyright
 * ownership. Elasticsearch licenses this file to you under
 * the Apache License, Version 2.0 (the "License"); you may
 * not use this file except in compliance with the License.
 * You may obtain a copy of the License at
 *
 *    http://www.apache.org/licenses/LICENSE-2.0
 *
 * Unless required by applicable law or agreed to in writing,
 * software distributed under the License is distributed on an
 * "AS IS" BASIS, WITHOUT WARRANTIES OR CONDITIONS OF ANY
 * KIND, either express or implied.  See the License for the
 * specific language governing permissions and limitations
 * under the License.
 */

package org.elasticsearch.search.aggregations.metrics;

import org.apache.lucene.document.BinaryDocValuesField;
import org.apache.lucene.document.IntPoint;
import org.apache.lucene.document.NumericDocValuesField;
import org.apache.lucene.document.SortedDocValuesField;
import org.apache.lucene.document.SortedNumericDocValuesField;
import org.apache.lucene.index.DirectoryReader;
import org.apache.lucene.index.IndexReader;
import org.apache.lucene.index.RandomIndexWriter;
import org.apache.lucene.search.DocValuesFieldExistsQuery;
import org.apache.lucene.search.IndexSearcher;
import org.apache.lucene.search.MatchAllDocsQuery;
import org.apache.lucene.search.Query;
import org.apache.lucene.store.Directory;
import org.apache.lucene.util.BytesRef;
import org.elasticsearch.common.CheckedConsumer;
import org.elasticsearch.common.geo.GeoPoint;
import org.elasticsearch.index.mapper.BooleanFieldMapper;
import org.elasticsearch.index.mapper.DateFieldMapper;
import org.elasticsearch.index.mapper.GeoPointFieldMapper;
import org.elasticsearch.index.mapper.GeoShapeFieldMapper;
import org.elasticsearch.index.mapper.IpFieldMapper;
import org.elasticsearch.index.mapper.KeywordFieldMapper;
import org.elasticsearch.index.mapper.MappedFieldType;
import org.elasticsearch.index.mapper.NumberFieldMapper;
import org.elasticsearch.index.mapper.RangeFieldMapper;
import org.elasticsearch.index.mapper.RangeType;
import org.elasticsearch.search.aggregations.AggregatorTestCase;
import org.elasticsearch.search.aggregations.support.AggregationInspectionHelper;
import org.elasticsearch.search.aggregations.support.ValueType;

import java.io.IOException;
import java.util.Arrays;
import java.util.Set;
import java.util.function.Consumer;

import static java.util.Collections.singleton;

public class ValueCountAggregatorTests extends AggregatorTestCase {

    private static final String FIELD_NAME = "field";

    public void testNoDocs() throws IOException {
        for (ValueType valueType : ValueType.values()) {
            testCase(new MatchAllDocsQuery(), valueType, iw -> {
                // Intentionally not writing any docs
            }, count -> {
                assertEquals(0L, count.getValue());
                assertFalse(AggregationInspectionHelper.hasValue(count));
            });
        }
    }

    public void testNoMatchingField() throws IOException {
        testCase(new MatchAllDocsQuery(), ValueType.LONG, iw -> {
            iw.addDocument(singleton(new SortedNumericDocValuesField("wrong_number", 7)));
            iw.addDocument(singleton(new SortedNumericDocValuesField("wrong_number", 1)));
        }, count -> {
            assertEquals(0L, count.getValue());
            assertFalse(AggregationInspectionHelper.hasValue(count));
        });
    }

    public void testSomeMatchesSortedNumericDocValues() throws IOException {
        testCase(new DocValuesFieldExistsQuery(FIELD_NAME), ValueType.NUMERIC, iw -> {
            iw.addDocument(singleton(new SortedNumericDocValuesField("wrong_number", 7)));
            iw.addDocument(singleton(new SortedNumericDocValuesField(FIELD_NAME, 7)));
            iw.addDocument(singleton(new SortedNumericDocValuesField(FIELD_NAME, 1)));
        }, count -> {
            assertEquals(2L, count.getValue());
            assertTrue(AggregationInspectionHelper.hasValue(count));
        });
    }

    public void testSomeMatchesNumericDocValues() throws IOException {
        testCase(new DocValuesFieldExistsQuery(FIELD_NAME), ValueType.NUMBER, iw -> {
            iw.addDocument(singleton(new NumericDocValuesField(FIELD_NAME, 7)));
            iw.addDocument(singleton(new NumericDocValuesField(FIELD_NAME, 1)));
        }, count -> {
            assertEquals(2L, count.getValue());
            assertTrue(AggregationInspectionHelper.hasValue(count));
        });
    }

    public void testQueryFiltering() throws IOException {
        testCase(IntPoint.newRangeQuery("level", 0, 5), ValueType.STRING, iw -> {
            iw.addDocument(Arrays.asList(new IntPoint("level", 0), new SortedDocValuesField(FIELD_NAME, new BytesRef("foo"))));
            iw.addDocument(Arrays.asList(new IntPoint("level", 1), new SortedDocValuesField(FIELD_NAME, new BytesRef("bar"))));
            iw.addDocument(Arrays.asList(new IntPoint("level", 3), new SortedDocValuesField(FIELD_NAME, new BytesRef("foo"))));
            iw.addDocument(Arrays.asList(new IntPoint("level", 5), new SortedDocValuesField(FIELD_NAME, new BytesRef("baz"))));
            iw.addDocument(Arrays.asList(new IntPoint("level", 7), new SortedDocValuesField(FIELD_NAME, new BytesRef("baz"))));
        }, count -> {
            assertEquals(4L, count.getValue());
            assertTrue(AggregationInspectionHelper.hasValue(count));
        });
    }

    public void testQueryFiltersAll() throws IOException {
        testCase(IntPoint.newRangeQuery("level", -1, 0), ValueType.STRING, iw -> {
            iw.addDocument(Arrays.asList(new IntPoint("level", 3), new SortedDocValuesField(FIELD_NAME, new BytesRef("foo"))));
            iw.addDocument(Arrays.asList(new IntPoint("level", 5), new SortedDocValuesField(FIELD_NAME, new BytesRef("baz"))));
        }, count -> {
            assertEquals(0L, count.getValue());
            assertFalse(AggregationInspectionHelper.hasValue(count));
        });
    }

    public void testUnmappedMissingString() throws IOException {
        ValueCountAggregationBuilder aggregationBuilder = new ValueCountAggregationBuilder("name", null)
            .field("number").missing("🍌🍌🍌");

        testCase(aggregationBuilder, new MatchAllDocsQuery(), iw -> {
            iw.addDocument(singleton(new NumericDocValuesField("unrelatedField", 7)));
            iw.addDocument(singleton(new NumericDocValuesField("unrelatedField", 8)));
            iw.addDocument(singleton(new NumericDocValuesField("unrelatedField", 9)));
        }, card -> {
            assertEquals(3, card.getValue(), 0);
            assertTrue(AggregationInspectionHelper.hasValue(card));
        }, null);
    }

    public void testUnmappedMissingNumber() throws IOException {
        ValueCountAggregationBuilder aggregationBuilder = new ValueCountAggregationBuilder("name", null)
            .field("number").missing(1234);

        testCase(aggregationBuilder, new MatchAllDocsQuery(), iw -> {
            iw.addDocument(singleton(new NumericDocValuesField("unrelatedField", 7)));
            iw.addDocument(singleton(new NumericDocValuesField("unrelatedField", 8)));
            iw.addDocument(singleton(new NumericDocValuesField("unrelatedField", 9)));
        }, card -> {
            assertEquals(3, card.getValue(), 0);
            assertTrue(AggregationInspectionHelper.hasValue(card));
        }, null);
    }

    public void testUnmappedMissingGeoPoint() throws IOException {
        ValueCountAggregationBuilder aggregationBuilder = new ValueCountAggregationBuilder("name", null)
            .field("number").missing(new GeoPoint(42.39561, -71.13051));

        testCase(aggregationBuilder, new MatchAllDocsQuery(), iw -> {
            iw.addDocument(singleton(new NumericDocValuesField("unrelatedField", 7)));
            iw.addDocument(singleton(new NumericDocValuesField("unrelatedField", 8)));
            iw.addDocument(singleton(new NumericDocValuesField("unrelatedField", 9)));
        }, card -> {
            assertEquals(3, card.getValue(), 0);
            assertTrue(AggregationInspectionHelper.hasValue(card));
        }, null);
    }

    public void testRangeFieldValues() throws IOException {
        RangeType rangeType = RangeType.DOUBLE;
        final RangeFieldMapper.Range range1 = new RangeFieldMapper.Range(rangeType, 1.0D, 5.0D, true, true);
        final RangeFieldMapper.Range range2 = new RangeFieldMapper.Range(rangeType, 6.0D, 10.0D, true, true);
        final String fieldName = "rangeField";
        MappedFieldType fieldType = new RangeFieldMapper.Builder(fieldName, rangeType).fieldType();
        fieldType.setName(fieldName);
        final ValueCountAggregationBuilder aggregationBuilder = new ValueCountAggregationBuilder("_name", null).field(fieldName);
        testCase(aggregationBuilder,  new MatchAllDocsQuery(), iw -> {
            iw.addDocument(singleton(new BinaryDocValuesField(fieldName, rangeType.encodeRanges(singleton(range1)))));
            iw.addDocument(singleton(new BinaryDocValuesField(fieldName, rangeType.encodeRanges(singleton(range1)))));
            iw.addDocument(singleton(new BinaryDocValuesField(fieldName, rangeType.encodeRanges(singleton(range2)))));
            iw.addDocument(singleton(new BinaryDocValuesField(fieldName, rangeType.encodeRanges(Set.of(range1, range2)))));
        }, count -> {
            assertEquals(4.0, count.getValue(), 0);
            assertTrue(AggregationInspectionHelper.hasValue(count));
        }, fieldType);
    }

    private void testCase(Query query,
                          ValueType valueType,
                          CheckedConsumer<RandomIndexWriter, IOException> indexer,
                          Consumer<InternalValueCount> verify) throws IOException {
        MappedFieldType fieldType = createMappedFieldType(valueType);
        fieldType.setName(FIELD_NAME);
        fieldType.setHasDocValues(true);

        ValueCountAggregationBuilder aggregationBuilder = new ValueCountAggregationBuilder("_name", valueType);
        aggregationBuilder.field(FIELD_NAME);

        testCase(aggregationBuilder, query, indexer, verify, fieldType);

    }

    private void testCase(ValueCountAggregationBuilder aggregationBuilder, Query query,
                          CheckedConsumer<RandomIndexWriter, IOException> indexer,
                          Consumer<InternalValueCount> verify, MappedFieldType fieldType) throws IOException {
        try (Directory directory = newDirectory()) {
            try (RandomIndexWriter indexWriter = new RandomIndexWriter(random(), directory)) {
                indexer.accept(indexWriter);
            }

            try (IndexReader indexReader = DirectoryReader.open(directory)) {
                IndexSearcher indexSearcher = newSearcher(indexReader, true, true);

                ValueCountAggregator aggregator = createAggregator(aggregationBuilder, indexSearcher, fieldType);
                aggregator.preCollection();
                indexSearcher.search(query, aggregator);
                aggregator.postCollection();
                verify.accept((InternalValueCount) aggregator.buildAggregation(0L));
            }
        }
    }

    private static MappedFieldType createMappedFieldType(ValueType valueType) {
        switch (valueType) {
            case BOOLEAN:
                return new BooleanFieldMapper.BooleanFieldType();
            case STRING:
                return new KeywordFieldMapper.KeywordFieldType();
            case DOUBLE:
                return new NumberFieldMapper.NumberFieldType(NumberFieldMapper.NumberType.DOUBLE);
            case NUMBER:
            case NUMERIC:
            case LONG:
                return new NumberFieldMapper.NumberFieldType(NumberFieldMapper.NumberType.LONG);
            case DATE:
                return new DateFieldMapper.Builder("_name").fieldType();
            case IP:
                return new IpFieldMapper.Builder("_name").fieldType();
            case GEOPOINT:
                return new GeoPointFieldMapper.Builder("_name").fieldType();
<<<<<<< HEAD
            case GEOSHAPE:
                return new GeoShapeFieldMapper.Builder("_name").fieldType();
            case GEO:
                if (randomBoolean()) {
                    return new GeoPointFieldMapper.Builder("_name").fieldType();
                } else {
                    return new GeoShapeFieldMapper.Builder("_name").fieldType();
                }
=======
            case RANGE:
                return new RangeFieldMapper.Builder("_name", RangeType.DOUBLE).fieldType();
>>>>>>> 9f716fbd
            default:
                throw new IllegalArgumentException("Test does not support value type [" + valueType + "]");
        }
    }
}<|MERGE_RESOLUTION|>--- conflicted
+++ resolved
@@ -239,7 +239,8 @@
                 return new IpFieldMapper.Builder("_name").fieldType();
             case GEOPOINT:
                 return new GeoPointFieldMapper.Builder("_name").fieldType();
-<<<<<<< HEAD
+            case RANGE:
+                return new RangeFieldMapper.Builder("_name", RangeType.DOUBLE).fieldType();
             case GEOSHAPE:
                 return new GeoShapeFieldMapper.Builder("_name").fieldType();
             case GEO:
@@ -248,10 +249,6 @@
                 } else {
                     return new GeoShapeFieldMapper.Builder("_name").fieldType();
                 }
-=======
-            case RANGE:
-                return new RangeFieldMapper.Builder("_name", RangeType.DOUBLE).fieldType();
->>>>>>> 9f716fbd
             default:
                 throw new IllegalArgumentException("Test does not support value type [" + valueType + "]");
         }
