/*
 * Licensed to Elasticsearch under one or more contributor
 * license agreements. See the NOTICE file distributed with
 * this work for additional information regarding copyright
 * ownership. Elasticsearch licenses this file to you under
 * the Apache License, Version 2.0 (the "License"); you may
 * not use this file except in compliance with the License.
 * You may obtain a copy of the License at
 *
 *    http://www.apache.org/licenses/LICENSE-2.0
 *
 * Unless required by applicable law or agreed to in writing,
 * software distributed under the License is distributed on an
 * "AS IS" BASIS, WITHOUT WARRANTIES OR CONDITIONS OF ANY
 * KIND, either express or implied.  See the License for the
 * specific language governing permissions and limitations
 * under the License.
 */
package org.elasticsearch.action.search;

import org.apache.logging.log4j.LogManager;
import org.apache.logging.log4j.Logger;
import org.elasticsearch.action.OriginalIndices;
import org.elasticsearch.common.Nullable;
import org.elasticsearch.search.SearchShardTarget;
import org.elasticsearch.search.internal.InternalSearchResponse;
import org.elasticsearch.search.internal.ShardSearchRequest;
import org.elasticsearch.transport.Transport;
import org.junit.Assert;

import java.util.ArrayList;
import java.util.Collections;
import java.util.HashSet;
import java.util.List;
import java.util.Set;
import java.util.concurrent.atomic.AtomicInteger;
import java.util.concurrent.atomic.AtomicReference;

/**
 * SearchPhaseContext for tests
 */
public final class MockSearchPhaseContext implements SearchPhaseContext {
    private static final Logger logger = LogManager.getLogger(MockSearchPhaseContext.class);
    final AtomicReference<Throwable> phaseFailure = new AtomicReference<>();
    final int numShards;
    final AtomicInteger numSuccess;
    final List<ShardSearchFailure> failures = Collections.synchronizedList(new ArrayList<>());
    SearchTransportService searchTransport;
<<<<<<< HEAD
    Set<Long> releasedSearchContexts = new HashSet<>();
    SearchRequest searchRequest = new SearchRequest();
    AtomicInteger phasesExecuted = new AtomicInteger();
    AtomicReference<SearchResponse> searchResponse = new AtomicReference<>();
    private final MainSearchTask task = new MainSearchTask(0, "n/a", "n/a", ()-> "test", null, Collections.emptyMap());
=======
    final Set<Long> releasedSearchContexts = new HashSet<>();
    final SearchRequest searchRequest = new SearchRequest();
    final AtomicReference<SearchResponse> searchResponse = new AtomicReference<>();
>>>>>>> 451d9cf0

    public MockSearchPhaseContext(int numShards) {
        this.numShards = numShards;
        numSuccess = new AtomicInteger(numShards);
    }

    public void assertNoFailure() {
        if (phaseFailure.get() != null) {
            throw new AssertionError(phaseFailure.get());
        }
    }

    @Override
    public int getNumShards() {
        return numShards;
    }

    @Override
    public Logger getLogger() {
        return logger;
    }

    @Override
    public MainSearchTask getTask() {
        return task;
    }

    @Override
    public SearchRequest getRequest() {
        return searchRequest;
    }

    @Override
    public void sendSearchResponse(InternalSearchResponse internalSearchResponse, String scrollId) {
        searchResponse.set(new SearchResponse(internalSearchResponse, scrollId, numShards, numSuccess.get(), 0, 0,
            failures.toArray(ShardSearchFailure.EMPTY_ARRAY), SearchResponse.Clusters.EMPTY));
    }

    @Override
    public void onPhaseFailure(SearchPhase phase, String msg, Throwable cause) {
        task.getStatus().phaseFailed(phase.getName(), cause);
        phaseFailure.set(cause);
    }

    @Override
    public void onShardFailure(int shardIndex, @Nullable SearchShardTarget shardTarget, Exception e) {
        failures.add(new ShardSearchFailure(e, shardTarget));
        numSuccess.decrementAndGet();
    }

    @Override
    public Transport.Connection getConnection(String clusterAlias, String nodeId) {
        return null; // null is ok here for this test
    }

    @Override
    public SearchTransportService getSearchTransport() {
        Assert.assertNotNull(searchTransport);
        return searchTransport;
    }

    @Override
    public ShardSearchRequest buildShardSearchRequest(SearchShardIterator shardIt) {
        Assert.fail("should not be called");
        return null;
    }

    @Override
    public void executeNextPhase(SearchPhase currentPhase, SearchPhase nextPhase) {
<<<<<<< HEAD
        phasesExecuted.incrementAndGet();
        task.getStatus().phaseCompleted(currentPhase.getName());
=======
>>>>>>> 451d9cf0
        try {
            nextPhase.run();
        } catch (Exception e) {
           onPhaseFailure(nextPhase, "phase failed", e);
        }
    }

    @Override
    public void execute(Runnable command) {
        command.run();
    }

    @Override
    public void onFailure(Exception e) {
        Assert.fail("should not be called");
    }

    @Override
    public void sendReleaseSearchContext(long contextId, Transport.Connection connection, OriginalIndices originalIndices) {
        releasedSearchContexts.add(contextId);
    }
}<|MERGE_RESOLUTION|>--- conflicted
+++ resolved
@@ -46,17 +46,10 @@
     final AtomicInteger numSuccess;
     final List<ShardSearchFailure> failures = Collections.synchronizedList(new ArrayList<>());
     SearchTransportService searchTransport;
-<<<<<<< HEAD
     Set<Long> releasedSearchContexts = new HashSet<>();
     SearchRequest searchRequest = new SearchRequest();
-    AtomicInteger phasesExecuted = new AtomicInteger();
     AtomicReference<SearchResponse> searchResponse = new AtomicReference<>();
     private final MainSearchTask task = new MainSearchTask(0, "n/a", "n/a", ()-> "test", null, Collections.emptyMap());
-=======
-    final Set<Long> releasedSearchContexts = new HashSet<>();
-    final SearchRequest searchRequest = new SearchRequest();
-    final AtomicReference<SearchResponse> searchResponse = new AtomicReference<>();
->>>>>>> 451d9cf0
 
     public MockSearchPhaseContext(int numShards) {
         this.numShards = numShards;
@@ -126,11 +119,7 @@
 
     @Override
     public void executeNextPhase(SearchPhase currentPhase, SearchPhase nextPhase) {
-<<<<<<< HEAD
-        phasesExecuted.incrementAndGet();
         task.getStatus().phaseCompleted(currentPhase.getName());
-=======
->>>>>>> 451d9cf0
         try {
             nextPhase.run();
         } catch (Exception e) {
