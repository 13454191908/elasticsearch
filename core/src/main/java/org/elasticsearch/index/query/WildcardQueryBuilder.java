/*
 * Licensed to Elasticsearch under one or more contributor
 * license agreements. See the NOTICE file distributed with
 * this work for additional information regarding copyright
 * ownership. Elasticsearch licenses this file to you under
 * the Apache License, Version 2.0 (the "License"); you may
 * not use this file except in compliance with the License.
 * You may obtain a copy of the License at
 *
 *    http://www.apache.org/licenses/LICENSE-2.0
 *
 * Unless required by applicable law or agreed to in writing,
 * software distributed under the License is distributed on an
 * "AS IS" BASIS, WITHOUT WARRANTIES OR CONDITIONS OF ANY
 * KIND, either express or implied.  See the License for the
 * specific language governing permissions and limitations
 * under the License.
 */

package org.elasticsearch.index.query;

import org.elasticsearch.common.xcontent.XContentBuilder;

import java.io.IOException;

/**
 * Implements the wildcard search query. Supported wildcards are <tt>*</tt>, which
 * matches any character sequence (including the empty one), and <tt>?</tt>,
 * which matches any single character. Note this query can be slow, as it
 * needs to iterate over many terms. In order to prevent extremely slow WildcardQueries,
 * a Wildcard term should not start with one of the wildcards <tt>*</tt> or
 * <tt>?</tt>.
 */
public class WildcardQueryBuilder extends MultiTermQueryBuilder implements BoostableQueryBuilder<WildcardQueryBuilder> {

    public static final String NAME = "wildcard";

    private final String name;

    private final String wildcard;

    private float boost = -1;

    private String rewrite;

    private String queryName;

    static final WildcardQueryBuilder PROTOTYPE = new WildcardQueryBuilder(null, null);

    /**
     * Implements the wildcard search query. Supported wildcards are <tt>*</tt>, which
     * matches any character sequence (including the empty one), and <tt>?</tt>,
     * which matches any single character. Note this query can be slow, as it
     * needs to iterate over many terms. In order to prevent extremely slow WildcardQueries,
     * a Wildcard term should not start with one of the wildcards <tt>*</tt> or
     * <tt>?</tt>.
     *
     * @param name     The field name
     * @param wildcard The wildcard query string
     */
    public WildcardQueryBuilder(String name, String wildcard) {
        this.name = name;
        this.wildcard = wildcard;
    }

    public WildcardQueryBuilder rewrite(String rewrite) {
        this.rewrite = rewrite;
        return this;
    }

    /**
     * Sets the boost for this query.  Documents matching this query will (in addition to the normal
     * weightings) have their score multiplied by the boost provided.
     */
    @Override
    public WildcardQueryBuilder boost(float boost) {
        this.boost = boost;
        return this;
    }

    /**
     * Sets the query name for the filter that can be used when searching for matched_filters per hit.
     */
    public WildcardQueryBuilder queryName(String queryName) {
        this.queryName = queryName;
        return this;
    }

    @Override
    public void doXContent(XContentBuilder builder, Params params) throws IOException {
<<<<<<< HEAD
        builder.startObject(NAME);
        if (boost == -1 && rewrite == null && queryName != null) {
=======
        builder.startObject(WildcardQueryParser.NAME);
        if (boost == -1 && rewrite == null && queryName == null) {
>>>>>>> f4a143d1
            builder.field(name, wildcard);
        } else {
            builder.startObject(name);
            builder.field("wildcard", wildcard);
            if (boost != -1) {
                builder.field("boost", boost);
            }
            if (rewrite != null) {
                builder.field("rewrite", rewrite);
            }
            if (queryName != null) {
                builder.field("_name", queryName);
            }
            builder.endObject();
        }
        builder.endObject();
    }

    @Override
    public String queryId() {
        return NAME;
    }
}<|MERGE_RESOLUTION|>--- conflicted
+++ resolved
@@ -88,13 +88,8 @@
 
     @Override
     public void doXContent(XContentBuilder builder, Params params) throws IOException {
-<<<<<<< HEAD
         builder.startObject(NAME);
-        if (boost == -1 && rewrite == null && queryName != null) {
-=======
-        builder.startObject(WildcardQueryParser.NAME);
         if (boost == -1 && rewrite == null && queryName == null) {
->>>>>>> f4a143d1
             builder.field(name, wildcard);
         } else {
             builder.startObject(name);
