--- conflicted
+++ resolved
@@ -59,12 +59,9 @@
 import org.elasticsearch.indices.store.IndicesStore;
 import org.elasticsearch.indices.ttl.IndicesTTLService;
 import org.elasticsearch.node.Node;
-<<<<<<< HEAD
-=======
 import org.elasticsearch.repositories.fs.FsRepository;
 import org.elasticsearch.repositories.uri.URLRepository;
 import org.elasticsearch.script.ScriptService;
->>>>>>> 4c1e93bd
 import org.elasticsearch.search.SearchService;
 import org.elasticsearch.threadpool.ThreadPool;
 import org.elasticsearch.transport.Transport;
@@ -178,7 +175,7 @@
         NettyHttpServerTransport.SETTING_CORS_ENABLED,
         NettyHttpServerTransport.SETTING_CORS_MAX_AGE,
         NettyHttpServerTransport.SETTING_HTTP_DETAILED_ERRORS_ENABLED,
-        NettyHttpServerTransport.SETTING_PIPELINING,       
+        NettyHttpServerTransport.SETTING_PIPELINING,
         HierarchyCircuitBreakerService.TOTAL_CIRCUIT_BREAKER_LIMIT_SETTING,
         HierarchyCircuitBreakerService.FIELDDATA_CIRCUIT_BREAKER_LIMIT_SETTING,
         HierarchyCircuitBreakerService.FIELDDATA_CIRCUIT_BREAKER_OVERHEAD_SETTING,
@@ -211,9 +208,6 @@
         IndexSettings.QUERY_STRING_ANALYZE_WILDCARD,
         IndexSettings.QUERY_STRING_ALLOW_LEADING_WILDCARD,
         PrimaryShardAllocator.NODE_INITIAL_SHARDS_SETTING,
-<<<<<<< HEAD
-        Node.NODE_INGEST_SETTING)));
-=======
         ScriptService.SCRIPT_CACHE_SIZE_SETTING,
         IndicesFieldDataCache.INDICES_FIELDDATA_CLEAN_INTERVAL_SETTING,
         IndicesFieldDataCache.INDICES_FIELDDATA_CACHE_SIZE_KEY,
@@ -258,6 +252,6 @@
         URLRepository.ALLOWED_URLS_SETTING,
         URLRepository.REPOSITORIES_LIST_DIRECTORIES_SETTING,
         URLRepository.REPOSITORIES_URL_SETTING,
-        URLRepository.SUPPORTED_PROTOCOLS_SETTING)));
->>>>>>> 4c1e93bd
+        URLRepository.SUPPORTED_PROTOCOLS_SETTING,
+        Node.NODE_INGEST_SETTING)));
 }