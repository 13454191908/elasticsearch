--- conflicted
+++ resolved
@@ -682,13 +682,8 @@
 
             List<Role> roles = response.getRoles();
             assertNotNull(response);
-<<<<<<< HEAD
-            // 27 system roles plus the three we created
-            assertThat(roles.size(), equalTo(31));
-=======
             // 29 system roles plus the three we created
-            assertThat(roles.size(), equalTo(32));
->>>>>>> a8a7477c
+            assertThat(roles.size(), equalTo(33));
         }
 
         {
